--- conflicted
+++ resolved
@@ -48,19 +48,14 @@
                                   2.0]
   -d, --duration FLOAT            Duration of the video in seconds.  [default:
                                   10.0]
-<<<<<<< HEAD
   -e, --easing [linear|linearEaseInOut|easeInSine|easeOutSine|easeInOutSine|easeInQuad|easeOutQuad|easeInOutQuad|easeInCubic|easeOutCubic|easeInOutCubic]
-                                  Easing function.  [default: easeInOutSine]
-  --linear_ease_duration FLOAT    Duration in seconds of the easeIn and
-                                  easeOut when easing is set to
-                                  'linearEaseInOut'  [default: 5.0]
-=======
-  -e, --easing [linear|easeInSine|easeOutSine|easeInOutSine|easeInQuad|easeOutQuad|easeInOutQuad|easeInCubic|easeOutCubic|easeInOutCubic|easeInPow|easeOutPow|easeInOutPow]
                                   Easing function.  [default: easeInOutSine]
   --easing-power FLOAT            Power argument of easeInPow, easeOutPow and
                                   easeInOutPow easing functions.  [default:
                                   1.5]
->>>>>>> 4018bd04
+  --ease-duration FLOAT           Duration of easing in linearWithInOutEase as
+                                  a fraction of video duration.  [default:
+                                  0.02]
   -r, --direction [in|out|inout|outin]
                                   Zoom direction. Inout and outin combine both
                                   directions.  [default: out]
