# ZoomVideoComposer

This script aims to help to create zoom out/in videos from the set of images (generated, for example, with [Midjourney 5.2+ zoom out feature](https://docs.midjourney.com/docs/zoom-out) or other AI tools like Stable Diffusion or Photoshop) in a few minutes (depending on the number of images used of course).

Features:

- The script uses a correct interpolation for zooming that doesn't cause the effect of speeding up/and slowing down, which is noticeable in some zoom videos.
- It implements some basic image blending, so the transitions between images seem to be more smooth.
- It allows to set video duration, resolution, frame rate, direction of zoom, and easing.
- It can optionally add audio to the generated video.

Limitations:

- Currently, the zoom factor/ratio between all the images needs to be the same.
- At the moment, the images need to be perfectly centered (Midjourney 5.2 zoom out feature from time to time shifts the image that is zoomed out, and such images might not look good in the video).

<<<<<<< HEAD
I create it for myself to make experimentation with Midjourney easier for me. I've might miss some possible use cases, so if something is not working for you, or you would like to have some feature, please let me know I will try to fix/improve it. Contributions are welcome, just open a PR.
=======

I created it for myself to make experimentation with Midjourney easier for me. I might have missed some possible use cases, so if something is not working for you or you would like to have some feature, please let me know, and I will try to fix/improve it. Contributions are welcome, just open a PR.
>>>>>>> 4abb78e3

## Usage

To use the script, you need to have Python installed on your machine.
You can download it [here](https://www.python.org/downloads/) if you are using Windows.
MacOS and Linux users should have Python installed by default.

1. [Download this repository](https://github.com/mwydmuch/ZoomVideoComposer/archive/refs/tags/0.3.2.zip), unpack it, and open the terminal/command line window in the root of the repository.

2. Install the required packages by running the following command in the terminal/cmd window:

```
pip install -r requirements.txt
```

3. Save images to one folder and rename them so that their lexicographic order matches the order you want them to appear in the video. For example, if you have 10 images, name them something like `00001.png`, `00002.png`, ..., `00010.png`.

4. Start the web UI by running the `gradio_ui.py` and open http://127.0.0.1:7860 in your web browser to use it.

or

4. Run the `zoom_video_composer.py` script providing a path to the folder with the images you want to use to create the video (you can also provide paths to each image separately in a specific order) and other options as specified below:

```
Usage: zoom_video_composer.py [OPTIONS] IMAGE_PATHS...

  Compose a zoom video from multiple provided images.

Options:
  -a, --audio_path FILE           Audio file path that will be added to the
                                  video.
  -z, --zoom FLOAT                Zoom factor/ratio between images.  [default:
                                  2.0]
  -d, --duration FLOAT            Duration of the video in seconds.  [default:
                                  10.0]
  -e, --easing [linear|linearWithInOutEase|easeInSine|easeOutSine|easeInOutSine|easeInQuad|easeOutQuad|easeInOutQuad|easeInCubic|easeOutCubic|easeInOutCubic|easeInPow|easeOutPow|easeInOutPow]
                                  Easing function.  [default: easeInOutSine]
  --easing-power FLOAT            Power argument of easeInPow, easeOutPow and
                                  easeInOutPow easing functions.  [default:
                                  1.5]
  --ease-duration FLOAT           Duration of easing in linearWithInOutEase as
                                  a fraction of video duration.  [default:
                                  0.02]
  -r, --direction [in|out|inout|outin]
                                  Zoom direction. Inout and outin combine both
                                  directions.  [default: out]
  -f, --fps INTEGER               Frames per second of the output video.
                                  [default: 30]
  -w, --width FLOAT               Width of the output video. Values > 1 are
                                  interpreted as specific sizes in pixels.
                                  Values <= 1 are interpreted as a fraction of
                                  the width of the first image.  [default: 1]
  -h, --height FLOAT              Height of the output video. Values > 1 are
                                  interpreted as specific sizes in pixels.
                                  Values <= 1 are interpreted as a fraction of
                                  the height of the first image.  [default: 1]
  -s, --resampling [nearest|box|bilinear|hamming|bicubic|lanczos]
                                  Resampling technique to use when resizing
                                  images.  [default: lanczos]
  -ss, --supersample FLOAT        Supersamples (scales) the images by this
                                  factor. A value > 1 will increase the
                                  smoothness of the animation, but will also
                                  increase the duration of the rendering.
                                  [default: 1]
  -m, --margin FLOAT              Size of the margin to cut from the edges of
                                  each image for better blending with the
                                  next/previous image. Values > 1 are
                                  interpreted as specific sizes in pixels.
                                  Values <= 1 are interpreted as a fraction of
                                  the smaller size of the first image.
                                  [default: 0.05]
  -o, --output PATH               Output video file.  [default: output.mp4]
  -t, --threads INTEGER           Number of threads to use to generate frames.
                                  Use values <= 0 for number of available
                                  threads on your machine minus the provided
                                  absolute value.  [default: -1]
  --tmp-dir PATH                  Temporary directory to store frames.
                                  [default: tmp]
  --keep-frames                   Keep frames in the temporary directory.
                                  Otherwise, it will be deleted after the
                                  video is generated.  [default: False]
  --skip-video-generation         Skip video generation. Useful if you only
                                  want to generate the frames. This option
                                  will keep the temporary directory similar to
                                  --keep-frames flag.  [default: False]
  --reverse-images                Reverse the order of the images.  [default:
                                  False]
  --image-engine [pil|cv2]        Image engine to use for image processing.
                                  [default: cv2]
  --resume                        Resume generation of the video.  [default:
                                  False]
  --help                          Show this message and exit.
```

## Example of usage

Run in the root directory of the repository to generate an example video from the images in the `example` directory, a duration of 20 seconds that first zooms out and then zooms back in. The video will be saved in the `example_output.mp4` file.

```
python zoom_video_composer.py example -o example_output.mp4 -d 20 -r outin -e easeInOutSine
```

This example takes around 3 minutes to run on my Macbook Air M2. It can be speeded up by reducing the resolution of the output video and selecting faster resampling techniques like `bilinear`. The command below takes around 30 seconds to run on my Macbook Air M2, and can be used for a preview of the video before generating the final version (it reduces resolution to 512x512, framerate to 10 fps and uses a faster resampling technique).

```
python zoom_video_composer.py example -o example_output_faster.mp4 -d 20 -r outin -e easeInOutSine -f 10 -w 512 -h 512 -s bilinear
```

## Video tutorial and Google Colab for online use online

(Thanks to [u/OkRub6877](https://www.reddit.com/user/OkRub6877/))

You can watch the video tutorial on the tool [here](https://www.youtube.com/watch?v=nIJV_c-hKuw).
And use it online (without installing anything on your machine) using this [Google Colab](https://colab.research.google.com/drive/1lp_GF9Q8x5ckY7yQIA9zo37g-1TUGQ1T?usp=sharing).

## Tips for generating proper images with Midjourney

- Always use the same zoom factor for all images.
- Never use the vary option (`V1/2/3/4` and `Vary (Strong)/(Subtle)` buttons) on one of your images. It also changes the parts of the images generated previously, breaking the smoothness of the transition.
- Sometimes, Midjourney slightly changes the objects' position in the center when zooming out. It's recommended to avoid that by carefully selecting the images. It can also be fixed manually before running the script. See [Fix image shift](./guides/fix_image_shift.md)
- **`Zoom Out 1.5x` button in Midjourney is currently bugged and uses another zoom factor than `--zoom 1.5` prompt argument. To create an animation from images created with this button, use `-z 1.3333` argument for the script.**

## Tips on editing the images

<<<<<<< HEAD
The script stack images on top of each other and blends them together.
The most zoomed-in images are always on top of less zoomed-in images,
=======
The script stacks images on top of each other and blends them together. 
The most zoomed-in images are always on top of less zoomed-in images, 
>>>>>>> 4abb78e3
so if you want to modify something on the images manually, you can do it only on the most zoomed-in image.

## Tips on how to generate images with Stable Diffusion or Photoshop

(Thanks to [u/ObiWanCanShowMe](https://www.reddit.com/user/ObiWanCanShowMe/))

### Stable Diffusion

To create a zoom out image in Stable Diffusion, you can:

1. Create an image.
2. Outpaint to a multiplier of canvas size (e.g., 2x)
3. Resize down to the original size.

Repeat until you get the desired number of images.

### Photoshop

You can also create proper images using Photoshop:

1. Create an image.
2. Resize an image to a multiplier of canvas size (e.g., 2x) and use generative fill on the empty space
3. Resize down to the original size.

Repeat until you get the desired number of images.

<<<<<<< HEAD
## Animations created with this script
=======

## Animations created with ZoomVideoComposer
>>>>>>> 4abb78e3

- [Cats living in the abandoned city](https://www.reddit.com/r/midjourney/comments/14jcyqs/cats_living_in_the_abandoned_city_my_first_zoom/) (the example animation)
- [Red diamond](https://www.reddit.com/r/midjourney/comments/153stdj/red_diamond_midjourney_zoomout_animation/) (long - 1m40)
- [Concept Trailer "A.I. Noir - Berlin City Crime Stories"](https://www.youtube.com/watch?v=7rAQjomKSPo) (long - 2m00)
- [Black and white (and 3 more)](https://www.reddit.com/r/midjourney/comments/14x2l6a/zoom_out_animations_collection/)
- [Platypus at the end of the world (and 2 more)](https://www.reddit.com/r/midjourney/comments/14yv90n/zoom_out_animations_lt35_universe_trip_down_the/)

Add your animations here by creating a pull request.

<<<<<<< HEAD
## Projects using Video
=======

## Projects using ZoomVideoComposer
>>>>>>> 4abb78e3

- [GoAPI Midjourney ZoomVideo Generator](https://huggingface.co/spaces/GoAPI/Midjourney-zoom-video-generator-GoAPI) - creates zoom video from a set of prompts using [GoAPI Midjourney API](https://www.goapi.ai/midjourney-api) to generate images.

## TODOs

- [ ] Implement better (more smooth) blending of images.
- [ ] Add techniques to automatically center shifted images.<|MERGE_RESOLUTION|>--- conflicted
+++ resolved
@@ -14,12 +14,7 @@
 - Currently, the zoom factor/ratio between all the images needs to be the same.
 - At the moment, the images need to be perfectly centered (Midjourney 5.2 zoom out feature from time to time shifts the image that is zoomed out, and such images might not look good in the video).
 
-<<<<<<< HEAD
-I create it for myself to make experimentation with Midjourney easier for me. I've might miss some possible use cases, so if something is not working for you, or you would like to have some feature, please let me know I will try to fix/improve it. Contributions are welcome, just open a PR.
-=======
-
 I created it for myself to make experimentation with Midjourney easier for me. I might have missed some possible use cases, so if something is not working for you or you would like to have some feature, please let me know, and I will try to fix/improve it. Contributions are welcome, just open a PR.
->>>>>>> 4abb78e3
 
 ## Usage
 
@@ -144,13 +139,8 @@
 
 ## Tips on editing the images
 
-<<<<<<< HEAD
-The script stack images on top of each other and blends them together.
+The script stacks images on top of each other and blends them together.
 The most zoomed-in images are always on top of less zoomed-in images,
-=======
-The script stacks images on top of each other and blends them together. 
-The most zoomed-in images are always on top of less zoomed-in images, 
->>>>>>> 4abb78e3
 so if you want to modify something on the images manually, you can do it only on the most zoomed-in image.
 
 ## Tips on how to generate images with Stable Diffusion or Photoshop
@@ -177,12 +167,7 @@
 
 Repeat until you get the desired number of images.
 
-<<<<<<< HEAD
-## Animations created with this script
-=======
-
 ## Animations created with ZoomVideoComposer
->>>>>>> 4abb78e3
 
 - [Cats living in the abandoned city](https://www.reddit.com/r/midjourney/comments/14jcyqs/cats_living_in_the_abandoned_city_my_first_zoom/) (the example animation)
 - [Red diamond](https://www.reddit.com/r/midjourney/comments/153stdj/red_diamond_midjourney_zoomout_animation/) (long - 1m40)
@@ -192,12 +177,7 @@
 
 Add your animations here by creating a pull request.
 
-<<<<<<< HEAD
-## Projects using Video
-=======
-
 ## Projects using ZoomVideoComposer
->>>>>>> 4abb78e3
 
 - [GoAPI Midjourney ZoomVideo Generator](https://huggingface.co/spaces/GoAPI/Midjourney-zoom-video-generator-GoAPI) - creates zoom video from a set of prompts using [GoAPI Midjourney API](https://www.goapi.ai/midjourney-api) to generate images.
 
