#!/usr/bin/env python3

# zoom_video_composer.py v0.3.2
# https://github.com/mwydmuch/ZoomVideoComposer

# Copyright (c) 2023 Marek Wydmuch and the respective contributors

# Permission is hereby granted, free of charge, to any person obtaining a copy
# of this software and associated documentation files (the "Software"), to deal
# in the Software without restriction, including without limitation the rights
# to use, copy, modify, merge, publish, distribute, sublicense, and/or sell
# copies of the Software, and to permit persons to whom the Software is
# furnished to do so, subject to the following conditions:

# The above copyright notice and this permission notice shall be included in all
# copies or substantial portions of the Software.

# THE SOFTWARE IS PROVIDED "AS IS", WITHOUT WARRANTY OF ANY KIND, EXPRESS OR
# IMPLIED, INCLUDING BUT NOT LIMITED TO THE WARRANTIES OF MERCHANTABILITY,
# FITNESS FOR A PARTICULAR PURPOSE AND NONINFRINGEMENT. IN NO EVENT SHALL THE
# AUTHORS OR COPYRIGHT HOLDERS BE LIABLE FOR ANY CLAIM, DAMAGES OR OTHER
# LIABILITY, WHETHER IN AN ACTION OF CONTRACT, TORT OR OTHERWISE, ARISING FROM,
# OUT OF OR IN CONNECTION WITH THE SOFTWARE OR THE USE OR OTHER DEALINGS IN THE
# SOFTWARE.

import concurrent
import os
import shutil
import time
from concurrent.futures import ThreadPoolExecutor
from hashlib import md5
from multiprocessing import cpu_count
import click
from tqdm import tqdm

from helpers import *

VERSION = "0.3.2"


@click.command()
@click.argument(
    "image_paths",
    nargs=-1,
    type=click.Path(exists=True),
    required=True,
)
@click.option(
    "-a",
    "--audio-path",
    type=click.Path(exists=True, dir_okay=False),
    default=None,
    help="Audio file path that will be added to the video.",
)
@click.option(
    "-z",
    "--zoom",
    type=float,
    default=2.0,
    help="Zoom factor/ratio between images.",
    show_default=True,
)
@click.option(
    "-d",
    "--duration",
    type=float,
    default=10.0,
    help="Duration of the video in seconds.",
    show_default=True,
)
@click.option(
    "-e",
    "--easing",
    type=click.Choice(list(EASING_FUNCTIONS.keys())),
    default=DEFAULT_EASING_KEY,
    help="Easing function.",
    show_default=True,
)
@click.option(
    "--easing-power",
    type=float,
    default=DEFAULT_EASING_POWER,
    help="Power argument of easeInPow, easeOutPow and easeInOutPow easing functions.",
    show_default=True,
)
@click.option(
    "--ease-duration",
    type=float,
    default=DEFAULT_EASE_DURATION,
    help="Duration of easing in linearWithInOutEase as a fraction of video duration.",
    show_default=True,
)
@click.option(
    "-D",
    "--direction",
    type=click.Choice(["in", "out", "inout", "outin"]),
    default="out",
    help="Zoom direction. Inout and outin combine both directions.",
    show_default=True,
)
@click.option(
    "-f",
    "--fps",
    type=int,
    default=30,
    help="Frames per second of the output video.",
    show_default=True,
)
@click.option(
    "-w",
    "--width",
    type=float,
    default=1,
    help="Width of the output video. Values > 1 are interpreted as specific sizes in pixels. Values <= 1 are "
    "interpreted as a fraction of the width of the first image.",
    show_default=True,
)
@click.option(
    "-h",
    "--height",
    type=float,
    default=1,
    help="Height of the output video. Values > 1 are interpreted as specific sizes in pixels. Values <= 1 are "
    "interpreted as a fraction of the height of the first image.",
    show_default=True,
)
@click.option(
    "-s",
    "--resampling",
    type=click.Choice(list(RESAMPLING_FUNCTIONS_PIL.keys())),
    default=DEFAULT_RESAMPLING_KEY,
    help="Resampling technique to use when resizing images.",
    show_default=True,
)
@click.option(
    "-S",
    "--super-sampling",
    type=float,
    default=1.0,
    help="Scales the images by the provided factor. Values > 1 may increase the smoothness of the animation, "
    "when using very slow zooms. They increase the duration of the rendering.",
    show_default=True,
)
@click.option(
    "-m",
    "--margin",
    type=float,
    default=0.05,
    help="Size of the margin to cut from the edges of each image for better blending with the next/previous image. "
    "Values > 1 are interpreted as specific sizes in pixels. Values <= 1 are interpreted as a fraction of the "
    "smaller size of the first image.",
    show_default=True,
)
@click.option(
    "-o",
    "--output",
    type=click.Path(),
    default="output.mp4",
    help="Output video file.",
    show_default=True,
)
@click.option(
    "-t",
    "--threads",
    type=int,
    default=-1,
    help="Number of threads to use to generate frames. Use values <= 0 for number of available threads on your "
    "machine minus the provided absolute value.",
    show_default=True,
)
@click.option(
    "--tmp-dir",
    type=click.Path(),
    default="tmp",
    help="Temporary directory to store frames.",
    show_default=True,
)
@click.option(
    "--keep-frames",
    is_flag=True,
    default=False,
    help="Keep frames in the temporary directory. Otherwise, it will be deleted after the video is generated.",
    show_default=True,
)
@click.option(
    "--skip-video-generation",
    is_flag=True,
    default=False,
    help="Skip video generation. Useful if you only want to generate the frames. This option will keep the temporary "
    "directory similar to --keep-frames flag.",
    show_default=True,
)
@click.option(
    "--reverse-images",
    is_flag=True,
    default=False,
    help="Reverse the order of the images.",
    show_default=True,
)
@click.option(
    "--image-engine",
    type=click.Choice(list(IMAGE_CLASSES.keys())),
    default=DEFAULT_IMAGE_ENGINE,
    help="Image engine to use for image processing.",
    show_default=True,
)
@click.option(
    "--resume",
    is_flag=True,
    default=False,
    help="Resume generation of the video.",
    show_default=True,
)
@click.option(
    "--blend-images-only",
    is_flag=True,
    default=False,
    help="Stops after blending the input images. "
    "Inspecting the blended images is useful to detect any image-shifts or other artefacts before generating the video.",
    show_default=True,
)
def zoom_video_composer_cli(
    image_paths,
    audio_path=None,
    zoom=2.0,
    duration=10.0,
    easing=DEFAULT_EASING_KEY,
    easing_power=DEFAULT_EASING_POWER,
    ease_duration=DEFAULT_EASE_DURATION,
    direction="out",
    fps=30,
    reverse_images=False,
    width=1,
    height=1,
    resampling=DEFAULT_RESAMPLING_KEY,
    super_sampling=1.0,
    margin=0.05,
    output="output.mp4",
    threads=-1,
    tmp_dir="tmp",
    keep_frames=False,
    skip_video_generation=False,
    image_engine=DEFAULT_IMAGE_ENGINE,
    resume=False,
    blend_images_only=False,
):
    """Compose a zoom video from multiple provided images."""
    zoom_video_composer(
        image_paths,
        audio_path,
        zoom,
        duration,
        easing,
        easing_power,
        ease_duration,
        direction,
        fps,
        reverse_images,
        width,
        height,
        resampling,
        super_sampling,
        margin,
        output,
        threads,
        tmp_dir,
        keep_frames,
        skip_video_generation,
        image_engine,
        resume,
        blend_images_only,
    )


def zoom_video_composer(
    image_paths,
    audio_path=None,
    zoom=2.0,
    duration=10.0,
    easing=DEFAULT_EASING_KEY,
    easing_power=DEFAULT_EASING_POWER,
    ease_duration=DEFAULT_EASE_DURATION,
    direction="out",
    fps=30,
    reverse_images=False,
    width=1,
    height=1,
    resampling=DEFAULT_RESAMPLING_KEY,
    super_sampling=1.0,
    margin=0.05,
    output="output.mp4",
    threads=-1,
    tmp_dir="tmp",
    keep_frames=False,
    skip_video_generation=False,
    image_engine=DEFAULT_IMAGE_ENGINE,
    resume=False,
    blend_images_only=False,
    logger=click.echo,
):
    start_time = time.time()

    """Compose a zoom video from multiple provided images."""
<<<<<<< HEAD
    video_params = f"zoom={zoom}, fps={fps}, dur={duration}, easing={easing}, easing_power={easing_power}, "
    f"ease_duration={ease_duration}, direction={direction}, resampling={resampling}, margin={margin}, "
    f"width={width}, height={height}, super_sampling={super_sampling}"
=======
    video_params = f"zoom={zoom}, fps={fps}, dur={duration}, easing={easing}, easing_power={easing_power}, ease_duration={ease_duration}, direction={direction}, resampling={resampling}, margin={margin}, width={width}, height={height}"
>>>>>>> 1971e3d8
    logger(f"Starting zoom video composition with parameters:\n{video_params}")

    # Read images
    image_paths = get_image_paths(image_paths)
    logger(f"Reading {len(image_paths)} image files ...")
    images = read_images(image_paths, logger, image_engine)

    # Setup some additional variables
    easing_func = get_easing_function(easing, easing_power, ease_duration)
    resampling_func = get_resampling_function(resampling, image_engine)

    num_images = len(images) - 1
    num_frames = int(duration * fps)
    num_frames_half = int(num_frames / 2)
    video_params_to_hash = video_params + "".join(image_paths)
    tmp_dir_hash = os.path.join(
        tmp_dir, md5(video_params_to_hash.encode("utf-8")).hexdigest()
    )

    # Calculate sizes based on arguments
    width, height, margin = get_sizes(images[0], width, height, margin)

    # Create tmp dir
    if not os.path.exists(tmp_dir_hash):
        logger(f"Creating temporary directory for frames: {tmp_dir_hash} ...")
        os.makedirs(tmp_dir_hash, exist_ok=True)

    # Reverse images
    images = images_reverse(images, direction, reverse_images)

    # Blend images (take care of margins)
    logger(f"Blending {len(images)} images ...")
    images = blend_images(images, margin, zoom, resampling_func)

<<<<<<< HEAD
    if super_sampling != 1.0:
        logger(f"Super sampling images {super_sampling} ...")
        images = resize_images(images, super_sampling, resampling_func)
=======
    # Stop here if only blending images
    if blend_images_only:
        blended_images_path = os.path.join(tmp_dir_hash, "blended_images")
        images = images_reverse(images, direction, False)
        save_images(images, blended_images_path, files_prefix="blended_")
        logger(f"Blended images written to {blended_images_path}. All done!")
        return
>>>>>>> 1971e3d8

    # Create frames
    n_jobs = threads if threads > 0 else cpu_count() - threads
    logger(f"Creating frames in {n_jobs} threads ...")

    start_frame = 0
    if resume:
        while os.path.exists(os.path.join(tmp_dir_hash, f"{start_frame:06d}.png")):
            start_frame += 1

    with ThreadPoolExecutor(max_workers=n_jobs) as executor:
        futures = [
            executor.submit(
                process_frame,
                i,
                images,
                direction,
                easing_func,
                num_frames,
                num_frames_half,
                num_images,
                zoom,
                width,
                height,
                resampling_func,
                tmp_dir_hash,
            )
            for i in range(start_frame, num_frames)
        ]
        try:
            completed = concurrent.futures.as_completed(futures)
            for _ in tqdm(
                range(num_frames - start_frame), desc="Generating the frames"
            ):
                completed.__next__()
        except KeyboardInterrupt:
            executor.shutdown(wait=False, cancel_futures=True)
            raise

    # Images are no longer needed
    del images

    # Create video clip using images in tmp dir and audio if provided
<<<<<<< HEAD
    logger(f"Writing video in {n_jobs} threads to: {output} ...")
    create_video_clip(output, fps, num_frames, tmp_dir_hash, audio_path, n_jobs)
=======
    logger(f"Writting video in {n_jobs} threads to: {output} ...")
    if skip_video_generation:
        logger("Skipping video generation. All done!")
        return

    else:
        create_video_clip(output, fps, num_frames, tmp_dir_hash, audio_path, n_jobs)
>>>>>>> 1971e3d8

        # Remove tmp dir
        if not keep_frames:
            logger(f"Removing temporary directory: {tmp_dir_hash} ...")
            shutil.rmtree(tmp_dir_hash, ignore_errors=False, onerror=None)
            if not os.listdir(tmp_dir):
                os.rmdir(tmp_dir)

<<<<<<< HEAD
    logger(f"Total time: {round(time.time() - start_time, 2)}s")
    logger("Done!")
    return output
=======
        logger("All done!")
        return output
>>>>>>> 1971e3d8


if __name__ == "__main__":
    zoom_video_composer_cli()<|MERGE_RESOLUTION|>--- conflicted
+++ resolved
@@ -301,13 +301,7 @@
     start_time = time.time()
 
     """Compose a zoom video from multiple provided images."""
-<<<<<<< HEAD
-    video_params = f"zoom={zoom}, fps={fps}, dur={duration}, easing={easing}, easing_power={easing_power}, "
-    f"ease_duration={ease_duration}, direction={direction}, resampling={resampling}, margin={margin}, "
-    f"width={width}, height={height}, super_sampling={super_sampling}"
-=======
-    video_params = f"zoom={zoom}, fps={fps}, dur={duration}, easing={easing}, easing_power={easing_power}, ease_duration={ease_duration}, direction={direction}, resampling={resampling}, margin={margin}, width={width}, height={height}"
->>>>>>> 1971e3d8
+    video_params = f"zoom={zoom}, fps={fps}, dur={duration}, easing={easing}, easing_power={easing_power}, ease_duration={ease_duration}, direction={direction}, resampling={resampling}, margin={margin}, width={width}, height={height}, super_sampling={super_sampling}"
     logger(f"Starting zoom video composition with parameters:\n{video_params}")
 
     # Read images
@@ -342,19 +336,9 @@
     logger(f"Blending {len(images)} images ...")
     images = blend_images(images, margin, zoom, resampling_func)
 
-<<<<<<< HEAD
     if super_sampling != 1.0:
         logger(f"Super sampling images {super_sampling} ...")
         images = resize_images(images, super_sampling, resampling_func)
-=======
-    # Stop here if only blending images
-    if blend_images_only:
-        blended_images_path = os.path.join(tmp_dir_hash, "blended_images")
-        images = images_reverse(images, direction, False)
-        save_images(images, blended_images_path, files_prefix="blended_")
-        logger(f"Blended images written to {blended_images_path}. All done!")
-        return
->>>>>>> 1971e3d8
 
     # Create frames
     n_jobs = threads if threads > 0 else cpu_count() - threads
@@ -398,18 +382,13 @@
     del images
 
     # Create video clip using images in tmp dir and audio if provided
-<<<<<<< HEAD
-    logger(f"Writing video in {n_jobs} threads to: {output} ...")
-    create_video_clip(output, fps, num_frames, tmp_dir_hash, audio_path, n_jobs)
-=======
-    logger(f"Writting video in {n_jobs} threads to: {output} ...")
     if skip_video_generation:
         logger("Skipping video generation. All done!")
         return
 
     else:
+        logger(f"Writting video in {n_jobs} threads to: {output} ...")
         create_video_clip(output, fps, num_frames, tmp_dir_hash, audio_path, n_jobs)
->>>>>>> 1971e3d8
 
         # Remove tmp dir
         if not keep_frames:
@@ -418,15 +397,9 @@
             if not os.listdir(tmp_dir):
                 os.rmdir(tmp_dir)
 
-<<<<<<< HEAD
-    logger(f"Total time: {round(time.time() - start_time, 2)}s")
-    logger("Done!")
-    return output
-=======
+        logger(f"Total time: {round(time.time() - start_time, 2)}s")
         logger("All done!")
         return output
->>>>>>> 1971e3d8
-
 
 if __name__ == "__main__":
     zoom_video_composer_cli()